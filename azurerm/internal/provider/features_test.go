package provider

import (
	"reflect"
	"testing"

	"github.com/terraform-providers/terraform-provider-azurerm/azurerm/internal/features"
)

func TestExpandFeatures(t *testing.T) {
	testData := []struct {
		Name     string
		Input    []interface{}
		EnvVars  map[string]interface{}
		Expected features.UserFeatures
	}{
		{
			Name:  "Empty Block",
			Input: []interface{}{},
			Expected: features.UserFeatures{
				KeyVault: features.KeyVaultFeatures{
					PurgeSoftDeleteOnDestroy:    true,
					RecoverSoftDeletedKeyVaults: true,
				},
				VirtualMachine: features.VirtualMachineFeatures{
					DeleteOSDiskOnDeletion: true,
				},
				VirtualMachineScaleSet: features.VirtualMachineScaleSetFeatures{
					RollInstancesWhenRequired: true,
				},
				KeyVault: features.KeyVaultFeatures{
					PurgeSoftDeleteOnDestroy: true,
				},
			},
		},
		{
			Name: "Complete Enabled",
			Input: []interface{}{
				map[string]interface{}{
					"virtual_machine": []interface{}{
						map[string]interface{}{
							"delete_os_disk_on_deletion": true,
						},
					},
					"virtual_machine_scale_set": []interface{}{
						map[string]interface{}{
							"roll_instances_when_required": true,
						},
					},
					"key_vault": []interface{}{
						map[string]interface{}{
<<<<<<< HEAD
							"purge_soft_delete_on_destroy": true,
=======
							"purge_soft_delete_on_destroy":    true,
							"recover_soft_deleted_key_vaults": true,
>>>>>>> 68260564
						},
					},
				},
			},
			Expected: features.UserFeatures{
				KeyVault: features.KeyVaultFeatures{
					PurgeSoftDeleteOnDestroy:    true,
					RecoverSoftDeletedKeyVaults: true,
				},
				VirtualMachine: features.VirtualMachineFeatures{
					DeleteOSDiskOnDeletion: true,
				},
				VirtualMachineScaleSet: features.VirtualMachineScaleSetFeatures{
					RollInstancesWhenRequired: true,
				},
				KeyVault: features.KeyVaultFeatures{
					PurgeSoftDeleteOnDestroy: true,
				},
			},
		},
		{
			Name: "Complete Disabled",
			Input: []interface{}{
				map[string]interface{}{
					"virtual_machine": []interface{}{
						map[string]interface{}{
							"delete_os_disk_on_deletion": false,
						},
					},
					"virtual_machine_scale_set": []interface{}{
						map[string]interface{}{
							"roll_instances_when_required": false,
						},
					},
					"key_vault": []interface{}{
						map[string]interface{}{
							"purge_soft_delete_on_destroy": false,
						},
					},
				},
			},
			Expected: features.UserFeatures{
				VirtualMachine: features.VirtualMachineFeatures{
					DeleteOSDiskOnDeletion: false,
				},
				VirtualMachineScaleSet: features.VirtualMachineScaleSetFeatures{
					RollInstancesWhenRequired: false,
				},
				KeyVault: features.KeyVaultFeatures{
					PurgeSoftDeleteOnDestroy: false,
				},
			},
		},
		{
			Name: "Complete Disabled",
			Input: []interface{}{
				map[string]interface{}{
					"virtual_machine": []interface{}{
						map[string]interface{}{
							"delete_os_disk_on_deletion": false,
						},
					},
					"virtual_machine_scale_set": []interface{}{
						map[string]interface{}{
							"roll_instances_when_required": false,
						},
					},
					"key_vault": []interface{}{
						map[string]interface{}{
							"purge_soft_delete_on_destroy":    false,
							"recover_soft_deleted_key_vaults": false,
						},
					},
				},
			},
			Expected: features.UserFeatures{
				KeyVault: features.KeyVaultFeatures{
					PurgeSoftDeleteOnDestroy:    false,
					RecoverSoftDeletedKeyVaults: false,
				},
				VirtualMachine: features.VirtualMachineFeatures{
					DeleteOSDiskOnDeletion: false,
				},
				VirtualMachineScaleSet: features.VirtualMachineScaleSetFeatures{
					RollInstancesWhenRequired: false,
				},
			},
		},
	}

	for _, testCase := range testData {
		t.Logf("[DEBUG] Test Case: %q", testCase.Name)
		result := expandFeatures(testCase.Input)
		if !reflect.DeepEqual(result, testCase.Expected) {
			t.Fatalf("Expected %+v but got %+v", result, testCase.Expected)
		}
	}
}

func TestExpandFeaturesKeyVault(t *testing.T) {
	testData := []struct {
		Name     string
		Input    []interface{}
		EnvVars  map[string]interface{}
		Expected features.UserFeatures
	}{
		{
			Name: "Empty Block",
			Input: []interface{}{
				map[string]interface{}{
					"key_vault": []interface{}{},
				},
			},
			Expected: features.UserFeatures{
				KeyVault: features.KeyVaultFeatures{
<<<<<<< HEAD
					PurgeSoftDeleteOnDestroy: true,
				},
			},
		},
		{
			Name: "Purge Soft Delete On Destroy Enabled",
=======
					PurgeSoftDeleteOnDestroy:    true,
					RecoverSoftDeletedKeyVaults: true,
				},
			},
		},
		{
			Name: "Purge Soft Delete On Destroy and Recover Soft Deleted Key Vaults Enabled",
>>>>>>> 68260564
			Input: []interface{}{
				map[string]interface{}{
					"key_vault": []interface{}{
						map[string]interface{}{
<<<<<<< HEAD
							"purge_soft_delete_on_destroy": true,
=======
							"purge_soft_delete_on_destroy":    true,
							"recover_soft_deleted_key_vaults": true,
>>>>>>> 68260564
						},
					},
				},
			},
			Expected: features.UserFeatures{
				KeyVault: features.KeyVaultFeatures{
<<<<<<< HEAD
					PurgeSoftDeleteOnDestroy: true,
				},
			},
		},
		{
			Name: "Purge Soft Delete On Destroy Disabled",
=======
					PurgeSoftDeleteOnDestroy:    true,
					RecoverSoftDeletedKeyVaults: true,
				},
			},
		},
		{
			Name: "Purge Soft Delete On Destroy and Recover Soft Deleted Key Vaults Disabled",
>>>>>>> 68260564
			Input: []interface{}{
				map[string]interface{}{
					"key_vault": []interface{}{
						map[string]interface{}{
<<<<<<< HEAD
							"purge_soft_delete_on_destroy": false,
=======
							"purge_soft_delete_on_destroy":    false,
							"recover_soft_deleted_key_vaults": false,
>>>>>>> 68260564
						},
					},
				},
			},
			Expected: features.UserFeatures{
				KeyVault: features.KeyVaultFeatures{
<<<<<<< HEAD
					PurgeSoftDeleteOnDestroy: false,
=======
					PurgeSoftDeleteOnDestroy:    false,
					RecoverSoftDeletedKeyVaults: false,
>>>>>>> 68260564
				},
			},
		},
	}

	for _, testCase := range testData {
		t.Logf("[DEBUG] Test Case: %q", testCase.Name)
		result := expandFeatures(testCase.Input)
		if !reflect.DeepEqual(result.KeyVault, testCase.Expected.KeyVault) {
			t.Fatalf("Expected %+v but got %+v", result.KeyVault, testCase.Expected.KeyVault)
		}
	}
}

func TestExpandFeaturesVirtualMachine(t *testing.T) {
	testData := []struct {
		Name     string
		Input    []interface{}
		EnvVars  map[string]interface{}
		Expected features.UserFeatures
	}{
		{
			Name: "Empty Block",
			Input: []interface{}{
				map[string]interface{}{
					"virtual_machine": []interface{}{},
				},
			},
			Expected: features.UserFeatures{
				VirtualMachine: features.VirtualMachineFeatures{
					DeleteOSDiskOnDeletion: true,
				},
			},
		},
		{
			Name: "Delete OS Disk Enabled",
			Input: []interface{}{
				map[string]interface{}{
					"virtual_machine": []interface{}{
						map[string]interface{}{
							"delete_os_disk_on_deletion": true,
						},
					},
				},
			},
			Expected: features.UserFeatures{
				VirtualMachine: features.VirtualMachineFeatures{
					DeleteOSDiskOnDeletion: true,
				},
			},
		},
		{
			Name: "Delete OS Disk Disabled",
			Input: []interface{}{
				map[string]interface{}{
					"virtual_machine": []interface{}{
						map[string]interface{}{
							"delete_os_disk_on_deletion": false,
						},
					},
				},
			},
			Expected: features.UserFeatures{
				VirtualMachine: features.VirtualMachineFeatures{
					DeleteOSDiskOnDeletion: false,
				},
			},
		},
	}

	for _, testCase := range testData {
		t.Logf("[DEBUG] Test Case: %q", testCase.Name)
		result := expandFeatures(testCase.Input)
		if !reflect.DeepEqual(result.VirtualMachine, testCase.Expected.VirtualMachine) {
			t.Fatalf("Expected %+v but got %+v", result.VirtualMachine, testCase.Expected.VirtualMachine)
		}
	}
}

func TestExpandFeaturesVirtualMachineScaleSet(t *testing.T) {
	testData := []struct {
		Name     string
		Input    []interface{}
		EnvVars  map[string]interface{}
		Expected features.UserFeatures
	}{
		{
			Name: "Empty Block",
			Input: []interface{}{
				map[string]interface{}{
					"virtual_machine_scale_set": []interface{}{},
				},
			},
			Expected: features.UserFeatures{
				VirtualMachineScaleSet: features.VirtualMachineScaleSetFeatures{
					RollInstancesWhenRequired: true,
				},
			},
		},
		{
			Name: "Roll Instances Enabled",
			Input: []interface{}{
				map[string]interface{}{
					"virtual_machine_scale_set": []interface{}{
						map[string]interface{}{
							"roll_instances_when_required": true,
						},
					},
				},
			},
			Expected: features.UserFeatures{
				VirtualMachineScaleSet: features.VirtualMachineScaleSetFeatures{
					RollInstancesWhenRequired: true,
				},
			},
		},
		{
			Name: "Roll Instances Disabled",
			Input: []interface{}{
				map[string]interface{}{
					"virtual_machine_scale_set": []interface{}{
						map[string]interface{}{
							"roll_instances_when_required": false,
						},
					},
				},
			},
			Expected: features.UserFeatures{
				VirtualMachineScaleSet: features.VirtualMachineScaleSetFeatures{
					RollInstancesWhenRequired: false,
				},
			},
		},
	}

	for _, testCase := range testData {
		t.Logf("[DEBUG] Test Case: %q", testCase.Name)
		result := expandFeatures(testCase.Input)
		if !reflect.DeepEqual(result.VirtualMachineScaleSet, testCase.Expected.VirtualMachineScaleSet) {
			t.Fatalf("Expected %+v but got %+v", result.VirtualMachineScaleSet, testCase.Expected.VirtualMachineScaleSet)
		}
	}
}<|MERGE_RESOLUTION|>--- conflicted
+++ resolved
@@ -28,9 +28,6 @@
 				VirtualMachineScaleSet: features.VirtualMachineScaleSetFeatures{
 					RollInstancesWhenRequired: true,
 				},
-				KeyVault: features.KeyVaultFeatures{
-					PurgeSoftDeleteOnDestroy: true,
-				},
 			},
 		},
 		{
@@ -49,12 +46,8 @@
 					},
 					"key_vault": []interface{}{
 						map[string]interface{}{
-<<<<<<< HEAD
-							"purge_soft_delete_on_destroy": true,
-=======
 							"purge_soft_delete_on_destroy":    true,
 							"recover_soft_deleted_key_vaults": true,
->>>>>>> 68260564
 						},
 					},
 				},
@@ -69,42 +62,6 @@
 				},
 				VirtualMachineScaleSet: features.VirtualMachineScaleSetFeatures{
 					RollInstancesWhenRequired: true,
-				},
-				KeyVault: features.KeyVaultFeatures{
-					PurgeSoftDeleteOnDestroy: true,
-				},
-			},
-		},
-		{
-			Name: "Complete Disabled",
-			Input: []interface{}{
-				map[string]interface{}{
-					"virtual_machine": []interface{}{
-						map[string]interface{}{
-							"delete_os_disk_on_deletion": false,
-						},
-					},
-					"virtual_machine_scale_set": []interface{}{
-						map[string]interface{}{
-							"roll_instances_when_required": false,
-						},
-					},
-					"key_vault": []interface{}{
-						map[string]interface{}{
-							"purge_soft_delete_on_destroy": false,
-						},
-					},
-				},
-			},
-			Expected: features.UserFeatures{
-				VirtualMachine: features.VirtualMachineFeatures{
-					DeleteOSDiskOnDeletion: false,
-				},
-				VirtualMachineScaleSet: features.VirtualMachineScaleSetFeatures{
-					RollInstancesWhenRequired: false,
-				},
-				KeyVault: features.KeyVaultFeatures{
-					PurgeSoftDeleteOnDestroy: false,
 				},
 			},
 		},
@@ -170,14 +127,6 @@
 			},
 			Expected: features.UserFeatures{
 				KeyVault: features.KeyVaultFeatures{
-<<<<<<< HEAD
-					PurgeSoftDeleteOnDestroy: true,
-				},
-			},
-		},
-		{
-			Name: "Purge Soft Delete On Destroy Enabled",
-=======
 					PurgeSoftDeleteOnDestroy:    true,
 					RecoverSoftDeletedKeyVaults: true,
 				},
@@ -185,31 +134,18 @@
 		},
 		{
 			Name: "Purge Soft Delete On Destroy and Recover Soft Deleted Key Vaults Enabled",
->>>>>>> 68260564
 			Input: []interface{}{
 				map[string]interface{}{
 					"key_vault": []interface{}{
 						map[string]interface{}{
-<<<<<<< HEAD
-							"purge_soft_delete_on_destroy": true,
-=======
 							"purge_soft_delete_on_destroy":    true,
 							"recover_soft_deleted_key_vaults": true,
->>>>>>> 68260564
-						},
-					},
-				},
-			},
-			Expected: features.UserFeatures{
-				KeyVault: features.KeyVaultFeatures{
-<<<<<<< HEAD
-					PurgeSoftDeleteOnDestroy: true,
-				},
-			},
-		},
-		{
-			Name: "Purge Soft Delete On Destroy Disabled",
-=======
+						},
+					},
+				},
+			},
+			Expected: features.UserFeatures{
+				KeyVault: features.KeyVaultFeatures{
 					PurgeSoftDeleteOnDestroy:    true,
 					RecoverSoftDeletedKeyVaults: true,
 				},
@@ -217,29 +153,20 @@
 		},
 		{
 			Name: "Purge Soft Delete On Destroy and Recover Soft Deleted Key Vaults Disabled",
->>>>>>> 68260564
 			Input: []interface{}{
 				map[string]interface{}{
 					"key_vault": []interface{}{
 						map[string]interface{}{
-<<<<<<< HEAD
-							"purge_soft_delete_on_destroy": false,
-=======
 							"purge_soft_delete_on_destroy":    false,
 							"recover_soft_deleted_key_vaults": false,
->>>>>>> 68260564
-						},
-					},
-				},
-			},
-			Expected: features.UserFeatures{
-				KeyVault: features.KeyVaultFeatures{
-<<<<<<< HEAD
-					PurgeSoftDeleteOnDestroy: false,
-=======
+						},
+					},
+				},
+			},
+			Expected: features.UserFeatures{
+				KeyVault: features.KeyVaultFeatures{
 					PurgeSoftDeleteOnDestroy:    false,
 					RecoverSoftDeletedKeyVaults: false,
->>>>>>> 68260564
 				},
 			},
 		},
